--- conflicted
+++ resolved
@@ -19,13 +19,8 @@
         os: [ubuntu-latest, macos-latest]
 
     steps:
-<<<<<<< HEAD
-      - uses: actions/checkout@v4
+      - uses: actions/checkout@v5
 
-=======
-      - uses: actions/checkout@v5
-      
->>>>>>> f59f5ae9
       - name: Set up Python ${{ matrix.python-version }}
         uses: actions/setup-python@v6
         with:
@@ -89,13 +84,8 @@
     runs-on: ubuntu-latest
 
     steps:
-<<<<<<< HEAD
-      - uses: actions/checkout@v4
+      - uses: actions/checkout@v5
 
-=======
-      - uses: actions/checkout@v5
-      
->>>>>>> f59f5ae9
       - name: Set up Python
         uses: actions/setup-python@v6
         with:
@@ -123,13 +113,8 @@
     runs-on: ubuntu-latest
 
     steps:
-<<<<<<< HEAD
-      - uses: actions/checkout@v4
+      - uses: actions/checkout@v5
 
-=======
-      - uses: actions/checkout@v5
-      
->>>>>>> f59f5ae9
       - name: Set up Python
         uses: actions/setup-python@v6
         with:
